--- conflicted
+++ resolved
@@ -1,10 +1,7 @@
-<<<<<<< HEAD
-=======
 Changes to Dot.Net.DevFast 1.3.3
 
  1. Change/Fix - All ConcurrentPipeline extension methods are renamed to Pipeline.
 
->>>>>>> 56a9c9c7
 Changes to Dot.Net.DevFast 1.3.2
 
  1. Bugfixes
